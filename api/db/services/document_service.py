#
#  Copyright 2024 The InfiniFlow Authors. All Rights Reserved.
#
#  Licensed under the Apache License, Version 2.0 (the "License");
#  you may not use this file except in compliance with the License.
#  You may obtain a copy of the License at
#
#      http://www.apache.org/licenses/LICENSE-2.0
#
#  Unless required by applicable law or agreed to in writing, software
#  distributed under the License is distributed on an "AS IS" BASIS,
#  WITHOUT WARRANTIES OR CONDITIONS OF ANY KIND, either express or implied.
#  See the License for the specific language governing permissions and
#  limitations under the License.
#
import json
import logging
import random
import re
from concurrent.futures import ThreadPoolExecutor
from copy import deepcopy
from datetime import datetime
from io import BytesIO

import trio
import xxhash
from peewee import fn

from api import settings
from api.constants import IMG_BASE64_PREFIX
from api.db import FileType, LLMType, ParserType, StatusEnum, TaskStatus, UserTenantRole
from api.db.db_models import DB, Document, Knowledgebase, Task, Tenant, UserTenant
from api.db.db_utils import bulk_insert_into_db
from api.db.services.common_service import CommonService
from api.db.services.knowledgebase_service import KnowledgebaseService
from api.utils import current_timestamp, get_format_time, get_uuid
from rag.nlp import rag_tokenizer, search
from rag.settings import get_svr_queue_name, SVR_CONSUMER_GROUP_NAME
from rag.utils.redis_conn import REDIS_CONN
from rag.utils.storage_factory import STORAGE_IMPL
from rag.utils.doc_store_conn import OrderByExpr


class DocumentService(CommonService):
    model = Document

    @classmethod
    @DB.connection_context()
    def get_list(cls, kb_id, page_number, items_per_page,
                 orderby, desc, keywords, id, name):
        docs = cls.model.select().where(cls.model.kb_id == kb_id)
        if id:
            docs = docs.where(
                cls.model.id == id)
        if name:
            docs = docs.where(
                cls.model.name == name
            )
        if keywords:
            docs = docs.where(
                fn.LOWER(cls.model.name).contains(keywords.lower())
            )
        if desc:
            docs = docs.order_by(cls.model.getter_by(orderby).desc())
        else:
            docs = docs.order_by(cls.model.getter_by(orderby).asc())

        count = docs.count()
        docs = docs.paginate(page_number, items_per_page)
        return list(docs.dicts()), count

    @classmethod
    @DB.connection_context()
<<<<<<< HEAD
    def get_by_kb_id(cls, kb_id, page_number, items_per_page, orderby, desc, keywords, run_status, types):
        from api.db.services.file2document_service import File2DocumentService
        from api.db.services.file_service import FileService
        
        # 基本查询条件
        conditions = [
            (cls.model.kb_id == kb_id),
            (cls.model.status == StatusEnum.VALID.value)
        ]
        
        # 添加关键词搜索条件
=======
    def get_by_kb_id(cls, kb_id, page_number, items_per_page,
                     orderby, desc, keywords, run_status, types, suffix):
>>>>>>> 51a8604d
        if keywords:
            conditions.append(fn.LOWER(cls.model.name).contains(keywords.lower()))
            
        # 添加运行状态过滤条件
        if run_status:
            conditions.append(cls.model.run.in_(run_status))
            
        # 添加文件类型过滤条件
        if types:
<<<<<<< HEAD
            conditions.append(cls.model.type.in_(types))
            
        # 获取文档列表
        docs = cls.model.select().where(*conditions)
        
        # 排序
=======
            docs = docs.where(cls.model.type.in_(types))
        if suffix:
            docs = docs.where(cls.model.suffix.in_(suffix))

        count = docs.count()
>>>>>>> 51a8604d
        if desc:
            docs = docs.order_by(cls.model.getter_by(orderby).desc())
        else:
            docs = docs.order_by(cls.model.getter_by(orderby).asc())
            
        # 获取总数
        total = docs.count()
        
        # 分页
        if page_number and items_per_page:
            docs = docs.paginate(page_number, items_per_page)
            
        # 转换为字典列表
        docs = list(docs.dicts())
        
        # 获取每个文档的任务状态
        from api.db.services.task_service import TaskService
        for doc in docs:
            tasks = TaskService.query(document_id=doc["id"])
            if tasks:
                doc["task_id"] = tasks[0].id
                
        return docs, total

    @classmethod
    @DB.connection_context()
    def get_filter_by_kb_id(cls, kb_id, keywords, run_status, types, suffix):
        """
        returns:
        {
            "suffix": {
                "ppt": 1,
                "doxc": 2
            },
            "run_status": {
             "1": 2,
             "2": 2
            }
        }, total
        where "1" => RUNNING, "2" => CANCEL
        """
        if keywords:
            query = cls.model.select().where(
                (cls.model.kb_id == kb_id),
                (fn.LOWER(cls.model.name).contains(keywords.lower()))
            )
        else:
            query  = cls.model.select().where(cls.model.kb_id == kb_id)


        if run_status:
            query = query.where(cls.model.run.in_(run_status))
        if types:
            query = query.where(cls.model.type.in_(types))
        if suffix:
            query = query.where(cls.model.suffix.in_(suffix))

        rows = query.select(cls.model.run, cls.model.suffix)
        total = rows.count()

        suffix_counter = {}
        run_status_counter = {}

        for row in rows:
            suffix_counter[row.suffix] = suffix_counter.get(row.suffix, 0) + 1
            run_status_counter[str(row.run)] = run_status_counter.get(str(row.run), 0) + 1

        return {
            "suffix": suffix_counter,
            "run_status": run_status_counter
        }, total

    @classmethod
    @DB.connection_context()
    def count_by_kb_id(cls, kb_id, keywords, run_status, types):
        if keywords:
            docs = cls.model.select().where(
                (cls.model.kb_id == kb_id),
                (fn.LOWER(cls.model.name).contains(keywords.lower()))
            )
        else:
            docs = cls.model.select().where(cls.model.kb_id == kb_id)

        if run_status:
            docs = docs.where(cls.model.run.in_(run_status))
        if types:
            docs = docs.where(cls.model.type.in_(types))

        count = docs.count()

        return count

    @classmethod
    @DB.connection_context()
    def get_total_size_by_kb_id(cls, kb_id, keywords="", run_status=[], types=[]):
        query = cls.model.select(fn.COALESCE(fn.SUM(cls.model.size), 0)).where(
            cls.model.kb_id == kb_id
        )

        if keywords:
            query = query.where(fn.LOWER(cls.model.name).contains(keywords.lower()))
        if run_status:
            query = query.where(cls.model.run.in_(run_status))
        if types:
            query = query.where(cls.model.type.in_(types))

        return int(query.scalar()) or 0

    @classmethod
    @DB.connection_context()
    def insert(cls, doc):
        if not cls.save(**doc):
            raise RuntimeError("Database error (Document)!")
        if not KnowledgebaseService.atomic_increase_doc_num_by_id(doc["kb_id"]):
            raise RuntimeError("Database error (Knowledgebase)!")
        return Document(**doc)

    @classmethod
    @DB.connection_context()
    def remove_document(cls, doc, tenant_id):
        cls.clear_chunk_num(doc.id)
        try:
            page = 0
            page_size = 1000
            all_chunk_ids = []
            while True:
                chunks = settings.docStoreConn.search(["img_id"], [], {"doc_id": doc.id}, [], OrderByExpr(),
                                                      page * page_size, page_size, search.index_name(tenant_id),
                                                      [doc.kb_id])
                chunk_ids = settings.docStoreConn.getChunkIds(chunks)
                if not chunk_ids:
                    break
                all_chunk_ids.extend(chunk_ids)
                page += 1
            for cid in all_chunk_ids:
                if STORAGE_IMPL.obj_exist(doc.kb_id, cid):
                    STORAGE_IMPL.rm(doc.kb_id, cid)
            if doc.thumbnail and not doc.thumbnail.startswith(IMG_BASE64_PREFIX):
                if STORAGE_IMPL.obj_exist(doc.kb_id, doc.thumbnail):
                    STORAGE_IMPL.rm(doc.kb_id, doc.thumbnail)
            settings.docStoreConn.delete({"doc_id": doc.id}, search.index_name(tenant_id), doc.kb_id)

            graph_source = settings.docStoreConn.getFields(
                settings.docStoreConn.search(["source_id"], [], {"kb_id": doc.kb_id, "knowledge_graph_kwd": ["graph"]}, [], OrderByExpr(), 0, 1, search.index_name(tenant_id), [doc.kb_id]), ["source_id"]
            )
            if len(graph_source) > 0 and doc.id in list(graph_source.values())[0]["source_id"]:
                settings.docStoreConn.update({"kb_id": doc.kb_id, "knowledge_graph_kwd": ["entity", "relation", "graph", "subgraph", "community_report"], "source_id": doc.id},
                                            {"remove": {"source_id": doc.id}},
                                            search.index_name(tenant_id), doc.kb_id)
                settings.docStoreConn.update({"kb_id": doc.kb_id, "knowledge_graph_kwd": ["graph"]},
                                            {"removed_kwd": "Y"},
                                            search.index_name(tenant_id), doc.kb_id)
                settings.docStoreConn.delete({"kb_id": doc.kb_id, "knowledge_graph_kwd": ["entity", "relation", "graph", "subgraph", "community_report"], "must_not": {"exists": "source_id"}},
                                            search.index_name(tenant_id), doc.kb_id)
        except Exception:
            pass
        return cls.delete_by_id(doc.id)

    @classmethod
    @DB.connection_context()
    def get_newly_uploaded(cls):
        fields = [
            cls.model.id,
            cls.model.kb_id,
            cls.model.parser_id,
            cls.model.parser_config,
            cls.model.name,
            cls.model.type,
            cls.model.location,
            cls.model.size,
            Knowledgebase.tenant_id,
            Tenant.embd_id,
            Tenant.img2txt_id,
            Tenant.asr_id,
            cls.model.update_time]
        docs = cls.model.select(*fields) \
            .join(Knowledgebase, on=(cls.model.kb_id == Knowledgebase.id)) \
            .join(Tenant, on=(Knowledgebase.tenant_id == Tenant.id)) \
            .where(
            cls.model.status == StatusEnum.VALID.value,
            ~(cls.model.type == FileType.VIRTUAL.value),
            cls.model.progress == 0,
            cls.model.update_time >= current_timestamp() - 1000 * 600,
            cls.model.run == TaskStatus.RUNNING.value) \
            .order_by(cls.model.update_time.asc())
        return list(docs.dicts())

    @classmethod
    @DB.connection_context()
    def get_unfinished_docs(cls):
        fields = [cls.model.id, cls.model.process_begin_at, cls.model.parser_config, cls.model.progress_msg,
                  cls.model.run, cls.model.parser_id]
        docs = cls.model.select(*fields) \
            .where(
            cls.model.status == StatusEnum.VALID.value,
            ~(cls.model.type == FileType.VIRTUAL.value),
            cls.model.progress < 1,
            cls.model.progress > 0)
        return list(docs.dicts())

    @classmethod
    @DB.connection_context()
    def increment_chunk_num(cls, doc_id, kb_id, token_num, chunk_num, duration):
        num = cls.model.update(token_num=cls.model.token_num + token_num,
                               chunk_num=cls.model.chunk_num + chunk_num,
                               process_duration=cls.model.process_duration + duration).where(
            cls.model.id == doc_id).execute()
        if num == 0:
            raise LookupError(
                "Document not found which is supposed to be there")
        num = Knowledgebase.update(
            token_num=Knowledgebase.token_num +
            token_num,
            chunk_num=Knowledgebase.chunk_num +
            chunk_num).where(
            Knowledgebase.id == kb_id).execute()
        return num

    @classmethod
    @DB.connection_context()
    def decrement_chunk_num(cls, doc_id, kb_id, token_num, chunk_num, duration):
        num = cls.model.update(token_num=cls.model.token_num - token_num,
                               chunk_num=cls.model.chunk_num - chunk_num,
                               process_duration=cls.model.process_duration + duration).where(
            cls.model.id == doc_id).execute()
        if num == 0:
            raise LookupError(
                "Document not found which is supposed to be there")
        num = Knowledgebase.update(
            token_num=Knowledgebase.token_num -
            token_num,
            chunk_num=Knowledgebase.chunk_num -
            chunk_num
        ).where(
            Knowledgebase.id == kb_id).execute()
        return num

    @classmethod
    @DB.connection_context()
    def clear_chunk_num(cls, doc_id):
        doc = cls.model.get_by_id(doc_id)
        assert doc, "Can't fine document in database."

        num = Knowledgebase.update(
            token_num=Knowledgebase.token_num -
            doc.token_num,
            chunk_num=Knowledgebase.chunk_num -
            doc.chunk_num,
            doc_num=Knowledgebase.doc_num - 1
        ).where(
            Knowledgebase.id == doc.kb_id).execute()
        return num


    @classmethod
    @DB.connection_context()
    def clear_chunk_num_when_rerun(cls, doc_id):
        doc = cls.model.get_by_id(doc_id)
        assert doc, "Can't fine document in database."

        num = (
            Knowledgebase.update(
                token_num=Knowledgebase.token_num - doc.token_num,
                chunk_num=Knowledgebase.chunk_num - doc.chunk_num,
            )
            .where(Knowledgebase.id == doc.kb_id)
            .execute()
        )
        return num


    @classmethod
    @DB.connection_context()
    def get_tenant_id(cls, doc_id):
        docs = cls.model.select(
            Knowledgebase.tenant_id).join(
            Knowledgebase, on=(
                Knowledgebase.id == cls.model.kb_id)).where(
            cls.model.id == doc_id, Knowledgebase.status == StatusEnum.VALID.value)
        docs = docs.dicts()
        if not docs:
            return
        return docs[0]["tenant_id"]

    @classmethod
    @DB.connection_context()
    def get_knowledgebase_id(cls, doc_id):
        docs = cls.model.select(cls.model.kb_id).where(cls.model.id == doc_id)
        docs = docs.dicts()
        if not docs:
            return
        return docs[0]["kb_id"]

    @classmethod
    @DB.connection_context()
    def get_tenant_id_by_name(cls, name):
        docs = cls.model.select(
            Knowledgebase.tenant_id).join(
            Knowledgebase, on=(
                Knowledgebase.id == cls.model.kb_id)).where(
            cls.model.name == name, Knowledgebase.status == StatusEnum.VALID.value)
        docs = docs.dicts()
        if not docs:
            return
        return docs[0]["tenant_id"]

    @classmethod
    @DB.connection_context()
    def accessible(cls, doc_id, user_id):
        docs = cls.model.select(
            cls.model.id).join(
            Knowledgebase, on=(
                Knowledgebase.id == cls.model.kb_id)
        ).join(UserTenant, on=(UserTenant.tenant_id == Knowledgebase.tenant_id)
               ).where(cls.model.id == doc_id, UserTenant.user_id == user_id).paginate(0, 1)
        docs = docs.dicts()
        if not docs:
            return False
        return True

    @classmethod
    @DB.connection_context()
    def accessible4deletion(cls, doc_id, user_id):
        docs = cls.model.select(cls.model.id
        ).join(
            Knowledgebase, on=(
                Knowledgebase.id == cls.model.kb_id)
        ).join(
            UserTenant, on=(
                (UserTenant.tenant_id == Knowledgebase.created_by) & (UserTenant.user_id == user_id))
        ).where(
            cls.model.id == doc_id,
            UserTenant.status == StatusEnum.VALID.value,
            ((UserTenant.role == UserTenantRole.NORMAL) | (UserTenant.role == UserTenantRole.OWNER))
        ).paginate(0, 1)
        docs = docs.dicts()
        if not docs:
            return False
        return True

    @classmethod
    @DB.connection_context()
    def get_embd_id(cls, doc_id):
        docs = cls.model.select(
            Knowledgebase.embd_id).join(
            Knowledgebase, on=(
                Knowledgebase.id == cls.model.kb_id)).where(
            cls.model.id == doc_id, Knowledgebase.status == StatusEnum.VALID.value)
        docs = docs.dicts()
        if not docs:
            return
        return docs[0]["embd_id"]

    @classmethod
    @DB.connection_context()
    def get_chunking_config(cls, doc_id):
        configs = (
            cls.model.select(
                cls.model.id,
                cls.model.kb_id,
                cls.model.parser_id,
                cls.model.parser_config,
                Knowledgebase.language,
                Knowledgebase.embd_id,
                Tenant.id.alias("tenant_id"),
                Tenant.img2txt_id,
                Tenant.asr_id,
                Tenant.llm_id,
            )
            .join(Knowledgebase, on=(cls.model.kb_id == Knowledgebase.id))
            .join(Tenant, on=(Knowledgebase.tenant_id == Tenant.id))
            .where(cls.model.id == doc_id)
        )
        configs = configs.dicts()
        if not configs:
            return None
        return configs[0]

    @classmethod
    @DB.connection_context()
    def get_doc_id_by_doc_name(cls, doc_name):
        fields = [cls.model.id]
        doc_id = cls.model.select(*fields) \
            .where(cls.model.name == doc_name)
        doc_id = doc_id.dicts()
        if not doc_id:
            return
        return doc_id[0]["id"]
    
    @classmethod
    @DB.connection_context()
    def get_doc_ids_by_doc_names(cls, doc_names):
        if not doc_names:
            return []

        query = cls.model.select(cls.model.id).where(cls.model.name.in_(doc_names))
        return list(query.scalars().iterator())

    @classmethod
    @DB.connection_context()
    def get_thumbnails(cls, docids):
        fields = [cls.model.id, cls.model.kb_id, cls.model.thumbnail]
        return list(cls.model.select(
            *fields).where(cls.model.id.in_(docids)).dicts())

    @classmethod
    @DB.connection_context()
    def update_parser_config(cls, id, config):
        if not config:
            return
        e, d = cls.get_by_id(id)
        if not e:
            raise LookupError(f"Document({id}) not found.")

        def dfs_update(old, new):
            for k, v in new.items():
                if k not in old:
                    old[k] = v
                    continue
                if isinstance(v, dict):
                    assert isinstance(old[k], dict)
                    dfs_update(old[k], v)
                else:
                    old[k] = v

        dfs_update(d.parser_config, config)
        if not config.get("raptor") and d.parser_config.get("raptor"):
            del d.parser_config["raptor"]
        cls.update_by_id(id, {"parser_config": d.parser_config})

    @classmethod
    @DB.connection_context()
    def get_doc_count(cls, tenant_id):
        docs = cls.model.select(cls.model.id).join(Knowledgebase,
                                                   on=(Knowledgebase.id == cls.model.kb_id)).where(
            Knowledgebase.tenant_id == tenant_id)
        return len(docs)

    @classmethod
    @DB.connection_context()
    def begin2parse(cls, docid):
        cls.update_by_id(
            docid, {"progress": random.random() * 1 / 100.,
                    "progress_msg": "Task is queued...",
                    "process_begin_at": get_format_time(),
                    "run": TaskStatus.RUNNING.value
                    })

    @classmethod
    @DB.connection_context()
    def update_meta_fields(cls, doc_id, meta_fields):
        return cls.update_by_id(doc_id, {"meta_fields": meta_fields})

    @classmethod
    @DB.connection_context()
    def update_progress(cls):
        docs = cls.get_unfinished_docs()
        for d in docs:
            try:
                tsks = Task.query(doc_id=d["id"], order_by=Task.create_time)
                if not tsks:
                    continue
                msg = []
                prg = 0
                finished = True
                bad = 0
                has_raptor = False
                has_graphrag = False
                e, doc = DocumentService.get_by_id(d["id"])
                status = doc.run  # TaskStatus.RUNNING.value
                priority = 0
                for t in tsks:
                    if 0 <= t.progress < 1:
                        finished = False
                    if t.progress == -1:
                        bad += 1
                    prg += t.progress if t.progress >= 0 else 0
                    if t.progress_msg.strip():
                        msg.append(t.progress_msg)
                    if t.task_type == "raptor":
                        has_raptor = True
                    elif t.task_type == "graphrag":
                        has_graphrag = True
                    priority = max(priority, t.priority)
                prg /= len(tsks)
                if finished and bad:
                    prg = -1
                    status = TaskStatus.FAIL.value
                elif finished:
                    if (d["parser_config"].get("raptor") or {}).get("use_raptor") and not has_raptor:
                        queue_raptor_o_graphrag_tasks(d, "raptor", priority)
                        prg = 0.98 * len(tsks) / (len(tsks) + 1)
                    elif (d["parser_config"].get("graphrag") or {}).get("use_graphrag") and not has_graphrag:
                        queue_raptor_o_graphrag_tasks(d, "graphrag", priority)
                        prg = 0.98 * len(tsks) / (len(tsks) + 1)
                    else:
                        status = TaskStatus.DONE.value

                msg = "\n".join(sorted(msg))
                info = {
                    "process_duration": datetime.timestamp(
                        datetime.now()) -
                    d["process_begin_at"].timestamp(),
                    "run": status}
                if prg != 0:
                    info["progress"] = prg
                if msg:
                    info["progress_msg"] = msg
                else:
                    info["progress_msg"] = "%d tasks are ahead in the queue..."%get_queue_length(priority)
                cls.update_by_id(d["id"], info)
            except Exception as e:
                if str(e).find("'0'") < 0:
                    logging.exception("fetch task exception")

    @classmethod
    @DB.connection_context()
    def get_kb_doc_count(cls, kb_id):
        return len(cls.model.select(cls.model.id).where(
            cls.model.kb_id == kb_id).dicts())

    @classmethod
    @DB.connection_context()
    def do_cancel(cls, doc_id):
        try:
            _, doc = DocumentService.get_by_id(doc_id)
            return doc.run == TaskStatus.CANCEL.value or doc.progress < 0
        except Exception:
            pass
        return False


def queue_raptor_o_graphrag_tasks(doc, ty, priority):
    chunking_config = DocumentService.get_chunking_config(doc["id"])
    hasher = xxhash.xxh64()
    for field in sorted(chunking_config.keys()):
        hasher.update(str(chunking_config[field]).encode("utf-8"))

    def new_task():
        nonlocal doc
        return {
            "id": get_uuid(),
            "doc_id": doc["id"],
            "from_page": 100000000,
            "to_page": 100000000,
            "task_type": ty,
            "progress_msg":  datetime.now().strftime("%H:%M:%S") + " created task " + ty
        }

    task = new_task()
    for field in ["doc_id", "from_page", "to_page"]:
        hasher.update(str(task.get(field, "")).encode("utf-8"))
    hasher.update(ty.encode("utf-8"))
    task["digest"] = hasher.hexdigest()
    bulk_insert_into_db(Task, [task], True)
    assert REDIS_CONN.queue_product(get_svr_queue_name(priority), message=task), "Can't access Redis. Please check the Redis' status."


def get_queue_length(priority):
    group_info = REDIS_CONN.queue_info(get_svr_queue_name(priority), SVR_CONSUMER_GROUP_NAME)
    return int(group_info.get("lag", 0))


def doc_upload_and_parse(conversation_id, file_objs, user_id):
    from api.db.services.api_service import API4ConversationService
    from api.db.services.conversation_service import ConversationService
    from api.db.services.dialog_service import DialogService
    from api.db.services.file_service import FileService
    from api.db.services.llm_service import LLMBundle
    from api.db.services.user_service import TenantService
    from rag.app import audio, email, naive, picture, presentation

    e, conv = ConversationService.get_by_id(conversation_id)
    if not e:
        e, conv = API4ConversationService.get_by_id(conversation_id)
    assert e, "Conversation not found!"

    e, dia = DialogService.get_by_id(conv.dialog_id)
    if not dia.kb_ids:
        raise LookupError("No knowledge base associated with this conversation. "
                          "Please add a knowledge base before uploading documents")
    kb_id = dia.kb_ids[0]
    e, kb = KnowledgebaseService.get_by_id(kb_id)
    if not e:
        raise LookupError("Can't find this knowledgebase!")

    embd_mdl = LLMBundle(kb.tenant_id, LLMType.EMBEDDING, llm_name=kb.embd_id, lang=kb.language)

    err, files = FileService.upload_document(kb, file_objs, user_id)
    assert not err, "\n".join(err)

    def dummy(prog=None, msg=""):
        pass

    FACTORY = {
        ParserType.PRESENTATION.value: presentation,
        ParserType.PICTURE.value: picture,
        ParserType.AUDIO.value: audio,
        ParserType.EMAIL.value: email
    }
    parser_config = {"chunk_token_num": 4096, "delimiter": "\n!?;。；！？", "layout_recognize": "Plain Text"}
    exe = ThreadPoolExecutor(max_workers=12)
    threads = []
    doc_nm = {}
    for d, blob in files:
        doc_nm[d["id"]] = d["name"]
    for d, blob in files:
        kwargs = {
            "callback": dummy,
            "parser_config": parser_config,
            "from_page": 0,
            "to_page": 100000,
            "tenant_id": kb.tenant_id,
            "lang": kb.language
        }
        threads.append(exe.submit(FACTORY.get(d["parser_id"], naive).chunk, d["name"], blob, **kwargs))

    for (docinfo, _), th in zip(files, threads):
        docs = []
        doc = {
            "doc_id": docinfo["id"],
            "kb_id": [kb.id]
        }
        for ck in th.result():
            d = deepcopy(doc)
            d.update(ck)
            d["id"] = xxhash.xxh64((ck["content_with_weight"] + str(d["doc_id"])).encode("utf-8")).hexdigest()
            d["create_time"] = str(datetime.now()).replace("T", " ")[:19]
            d["create_timestamp_flt"] = datetime.now().timestamp()
            if not d.get("image"):
                docs.append(d)
                continue

            output_buffer = BytesIO()
            if isinstance(d["image"], bytes):
                output_buffer = BytesIO(d["image"])
            else:
                d["image"].save(output_buffer, format='JPEG')

            STORAGE_IMPL.put(kb.id, d["id"], output_buffer.getvalue())
            d["img_id"] = "{}-{}".format(kb.id, d["id"])
            d.pop("image", None)
            docs.append(d)

    parser_ids = {d["id"]: d["parser_id"] for d, _ in files}
    docids = [d["id"] for d, _ in files]
    chunk_counts = {id: 0 for id in docids}
    token_counts = {id: 0 for id in docids}
    es_bulk_size = 64

    def embedding(doc_id, cnts, batch_size=16):
        nonlocal embd_mdl, chunk_counts, token_counts
        vects = []
        for i in range(0, len(cnts), batch_size):
            vts, c = embd_mdl.encode(cnts[i: i + batch_size])
            vects.extend(vts.tolist())
            chunk_counts[doc_id] += len(cnts[i:i + batch_size])
            token_counts[doc_id] += c
        return vects

    idxnm = search.index_name(kb.tenant_id)
    try_create_idx = True

    _, tenant = TenantService.get_by_id(kb.tenant_id)
    llm_bdl = LLMBundle(kb.tenant_id, LLMType.CHAT, tenant.llm_id)
    for doc_id in docids:
        cks = [c for c in docs if c["doc_id"] == doc_id]

        if parser_ids[doc_id] != ParserType.PICTURE.value:
            from graphrag.general.mind_map_extractor import MindMapExtractor
            mindmap = MindMapExtractor(llm_bdl)
            try:
                mind_map = trio.run(mindmap, [c["content_with_weight"] for c in docs if c["doc_id"] == doc_id])
                mind_map = json.dumps(mind_map.output, ensure_ascii=False, indent=2)
                if len(mind_map) < 32:
                    raise Exception("Few content: " + mind_map)
                cks.append({
                    "id": get_uuid(),
                    "doc_id": doc_id,
                    "kb_id": [kb.id],
                    "docnm_kwd": doc_nm[doc_id],
                    "title_tks": rag_tokenizer.tokenize(re.sub(r"\.[a-zA-Z]+$", "", doc_nm[doc_id])),
                    "content_ltks": rag_tokenizer.tokenize("summary summarize 总结 概况 file 文件 概括"),
                    "content_with_weight": mind_map,
                    "knowledge_graph_kwd": "mind_map"
                })
            except Exception as e:
                logging.exception("Mind map generation error")

        vects = embedding(doc_id, [c["content_with_weight"] for c in cks])
        assert len(cks) == len(vects)
        for i, d in enumerate(cks):
            v = vects[i]
            d["q_%d_vec" % len(v)] = v
        for b in range(0, len(cks), es_bulk_size):
            if try_create_idx:
                if not settings.docStoreConn.indexExist(idxnm, kb_id):
                    settings.docStoreConn.createIdx(idxnm, kb_id, len(vects[0]))
                try_create_idx = False
            settings.docStoreConn.insert(cks[b:b + es_bulk_size], idxnm, kb_id)

        DocumentService.increment_chunk_num(
            doc_id, kb.id, token_counts[doc_id], chunk_counts[doc_id], 0)

    return [d["id"] for d, _ in files]<|MERGE_RESOLUTION|>--- conflicted
+++ resolved
@@ -71,8 +71,7 @@
 
     @classmethod
     @DB.connection_context()
-<<<<<<< HEAD
-    def get_by_kb_id(cls, kb_id, page_number, items_per_page, orderby, desc, keywords, run_status, types):
+    def get_by_kb_id(cls, kb_id, page_number, items_per_page, orderby, desc, keywords, run_status, types, suffix):
         from api.db.services.file2document_service import File2DocumentService
         from api.db.services.file_service import FileService
         
@@ -83,10 +82,6 @@
         ]
         
         # 添加关键词搜索条件
-=======
-    def get_by_kb_id(cls, kb_id, page_number, items_per_page,
-                     orderby, desc, keywords, run_status, types, suffix):
->>>>>>> 51a8604d
         if keywords:
             conditions.append(fn.LOWER(cls.model.name).contains(keywords.lower()))
             
@@ -96,20 +91,18 @@
             
         # 添加文件类型过滤条件
         if types:
-<<<<<<< HEAD
             conditions.append(cls.model.type.in_(types))
             
         # 获取文档列表
         docs = cls.model.select().where(*conditions)
         
         # 排序
-=======
-            docs = docs.where(cls.model.type.in_(types))
         if suffix:
             docs = docs.where(cls.model.suffix.in_(suffix))
+        else:
+            docs = docs.where(cls.model.type.in_(types))
 
         count = docs.count()
->>>>>>> 51a8604d
         if desc:
             docs = docs.order_by(cls.model.getter_by(orderby).desc())
         else:
