--- conflicted
+++ resolved
@@ -127,11 +127,8 @@
     "mcp>=1.9.4",
     "opensearch-py==2.7.1",
     "pluginlib==0.9.4",
-<<<<<<< HEAD
     "msgraph-sdk>=1.37.0",
-=======
     "click>=8.1.8",
->>>>>>> 51a8604d
 ]
 
 [project.optional-dependencies]
